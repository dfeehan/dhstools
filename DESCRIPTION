Package: dhstools
Title: Tools for analyzing Demographic and Health Surveys (DHS)
Description: dhstools is a set of methods useful for analyzing DHS data.
URL: http://www.princeton.edu/~dfeehan
Version: 0.0.2
Maintainer: Dennis Feehan <dfeehan@princeton.edu>
Author: Dennis Feehan <dfeehan@princeton.edu>
Depends:
    R (>= 2.11.0),
    Rcpp (>= 0.11.3)
Imports:
    plyr,
<<<<<<< HEAD
    reshape2,
    functional
License: MIT
Collate:
    'dhstools.r'
    'occ-exp.r'
    'read-files.r'
    'remap-variables.r'
    'helper-functions.r'
    'attributes_to_long.r'
    'cmc.R'
=======
    dplyr,
    tidyr,
    stringr,
    lazyeval,
    functional,
    Rcpp
LinkingTo: Rcpp
License: MIT
>>>>>>> b8fbef4b
<|MERGE_RESOLUTION|>--- conflicted
+++ resolved
@@ -10,19 +10,6 @@
     Rcpp (>= 0.11.3)
 Imports:
     plyr,
-<<<<<<< HEAD
-    reshape2,
-    functional
-License: MIT
-Collate:
-    'dhstools.r'
-    'occ-exp.r'
-    'read-files.r'
-    'remap-variables.r'
-    'helper-functions.r'
-    'attributes_to_long.r'
-    'cmc.R'
-=======
     dplyr,
     tidyr,
     stringr,
@@ -30,5 +17,4 @@
     functional,
     Rcpp
 LinkingTo: Rcpp
-License: MIT
->>>>>>> b8fbef4b
+License: MIT